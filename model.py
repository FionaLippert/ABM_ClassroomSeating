--- conflicted
+++ resolved
@@ -469,12 +469,7 @@
         model_state: binary matrix where each entry refers to a seat's state
     """
     def get_binary_model_state(self):
-<<<<<<< HEAD
-        model_state = np.zeros((self.classroom.width, self.classroom.num_rows))
-=======
-
         model_state = np.zeros((self.classroom.width, self.classroom.num_rows), dtype=int)
->>>>>>> 085f620a
         for seat in self.seats.flat:
             # model_state[student.pos] = 1
             if seat is not None and seat.student:
